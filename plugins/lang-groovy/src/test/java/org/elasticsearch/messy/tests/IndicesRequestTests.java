--- conflicted
+++ resolved
@@ -386,16 +386,9 @@
         assertIndicesSubset(Arrays.asList(indices), indexShardActions);
     }
 
-<<<<<<< HEAD
-    public void testOptimize() {
-        String optimizeShardAction = OptimizeAction.NAME + "[n]";
-        interceptTransportActions(optimizeShardAction);
-=======
-    @Test
     public void testForceMerge() {
         String mergeShardAction = ForceMergeAction.NAME + "[n]";
         interceptTransportActions(mergeShardAction);
->>>>>>> 9ea49090
 
         ForceMergeRequest mergeRequest = new ForceMergeRequest(randomIndicesOrAliases());
         internalCluster().clientNodeClient().admin().indices().forceMerge(mergeRequest).actionGet();
