/*
 * Copyright Elasticsearch B.V. and/or licensed to Elasticsearch B.V. under one
 * or more contributor license agreements. Licensed under the Elastic License
 * 2.0; you may not use this file except in compliance with the Elastic License
 * 2.0.
 */

package org.elasticsearch.xpack.application.connector;

import org.elasticsearch.ElasticsearchStatusException;
import org.elasticsearch.ExceptionsHelper;
import org.elasticsearch.ResourceNotFoundException;
import org.elasticsearch.action.ActionListener;
import org.elasticsearch.action.DelegatingActionListener;
import org.elasticsearch.action.DocWriteRequest;
import org.elasticsearch.action.DocWriteResponse;
import org.elasticsearch.action.delete.DeleteRequest;
import org.elasticsearch.action.delete.DeleteResponse;
import org.elasticsearch.action.get.GetRequest;
import org.elasticsearch.action.index.IndexRequest;
import org.elasticsearch.action.search.SearchRequest;
import org.elasticsearch.action.search.SearchResponse;
import org.elasticsearch.action.support.WriteRequest;
import org.elasticsearch.action.update.UpdateRequest;
import org.elasticsearch.action.update.UpdateResponse;
import org.elasticsearch.client.internal.Client;
import org.elasticsearch.client.internal.OriginSettingClient;
import org.elasticsearch.index.IndexNotFoundException;
import org.elasticsearch.index.query.BoolQueryBuilder;
import org.elasticsearch.index.query.IdsQueryBuilder;
import org.elasticsearch.index.query.MatchAllQueryBuilder;
<<<<<<< HEAD
=======
import org.elasticsearch.index.query.QueryBuilder;
import org.elasticsearch.index.query.TermQueryBuilder;
import org.elasticsearch.index.query.TermsQueryBuilder;
import org.elasticsearch.rest.RestStatus;
>>>>>>> ff0f83f5
import org.elasticsearch.script.Script;
import org.elasticsearch.script.ScriptType;
import org.elasticsearch.search.SearchHit;
import org.elasticsearch.search.builder.SearchSourceBuilder;
import org.elasticsearch.search.sort.SortOrder;
import org.elasticsearch.xcontent.ToXContent;
import org.elasticsearch.xpack.application.connector.action.PostConnectorAction;
import org.elasticsearch.xpack.application.connector.action.PutConnectorAction;
import org.elasticsearch.xpack.application.connector.action.UpdateConnectorApiKeyIdAction;
import org.elasticsearch.xpack.application.connector.action.UpdateConnectorConfigurationAction;
import org.elasticsearch.xpack.application.connector.action.UpdateConnectorErrorAction;
import org.elasticsearch.xpack.application.connector.action.UpdateConnectorFilteringAction;
import org.elasticsearch.xpack.application.connector.action.UpdateConnectorIndexNameAction;
import org.elasticsearch.xpack.application.connector.action.UpdateConnectorLastSyncStatsAction;
import org.elasticsearch.xpack.application.connector.action.UpdateConnectorNameAction;
import org.elasticsearch.xpack.application.connector.action.UpdateConnectorNativeAction;
import org.elasticsearch.xpack.application.connector.action.UpdateConnectorPipelineAction;
import org.elasticsearch.xpack.application.connector.action.UpdateConnectorSchedulingAction;
import org.elasticsearch.xpack.application.connector.action.UpdateConnectorServiceTypeAction;
import org.elasticsearch.xpack.application.connector.action.UpdateConnectorStatusAction;

import java.time.Instant;
import java.util.Arrays;
import java.util.Collections;
import java.util.List;
import java.util.Locale;
import java.util.Map;
import java.util.Objects;
import java.util.function.BiConsumer;

import static org.elasticsearch.xcontent.XContentFactory.jsonBuilder;
import static org.elasticsearch.xpack.core.ClientHelper.CONNECTORS_ORIGIN;

/**
 * A service that manages persistent {@link Connector} configurations.
 */
public class ConnectorIndexService {

    private final Client clientWithOrigin;

    public static final String CONNECTOR_INDEX_NAME = ConnectorTemplateRegistry.CONNECTOR_INDEX_NAME_PATTERN;

    /**
     * @param client A client for executing actions on the connector index
     */
    public ConnectorIndexService(Client client) {
        this.clientWithOrigin = new OriginSettingClient(client, CONNECTORS_ORIGIN);
    }

    /**
     * Creates or updates the {@link Connector} in the underlying index with a specific doc ID.
     *
     * @param request   Request for creating the connector.
     * @param listener  The action listener to invoke on response/failure.
     */
    public void createConnectorWithDocId(PutConnectorAction.Request request, ActionListener<DocWriteResponse> listener) {

        String indexName = request.getIndexName();
        String connectorId = request.getConnectorId();

        Connector connector = createConnectorWithDefaultValues(
            request.getDescription(),
            request.getIndexName(),
            request.getIsNative(),
            request.getLanguage(),
            request.getName(),
            request.getServiceType()
        );

        try {
            isDataIndexNameAlreadyInUse(indexName, connectorId, listener.delegateFailure((l, isIndexNameInUse) -> {
                if (isIndexNameInUse) {
                    l.onFailure(
                        new ElasticsearchStatusException(
                            "Index name [" + indexName + "] is used by another connector.",
                            RestStatus.BAD_REQUEST
                        )
                    );
                    return;
                }
                try {
                    final IndexRequest indexRequest = new IndexRequest(CONNECTOR_INDEX_NAME).opType(DocWriteRequest.OpType.INDEX)
                        .id(connectorId)
                        .setRefreshPolicy(WriteRequest.RefreshPolicy.IMMEDIATE)
                        .source(connector.toXContent(jsonBuilder(), ToXContent.EMPTY_PARAMS));
                    clientWithOrigin.index(indexRequest, listener);
                } catch (Exception e) {
                    listener.onFailure(e);
                }
            }));
        } catch (Exception e) {
            listener.onFailure(e);
        }
    }

    /**
     * Creates or updates the {@link Connector} in the underlying index with an auto-generated doc ID.
     *
     * @param request   Request for creating the connector.
     * @param listener  The action listener to invoke on response/failure.
     */
    public void createConnectorWithAutoGeneratedId(
        PostConnectorAction.Request request,
        ActionListener<PostConnectorAction.Response> listener
    ) {

        String indexName = request.getIndexName();

        Connector connector = createConnectorWithDefaultValues(
            request.getDescription(),
            indexName,
            request.getIsNative(),
            request.getLanguage(),
            request.getName(),
            request.getServiceType()
        );

        try {
            isDataIndexNameAlreadyInUse(indexName, null, listener.delegateFailure((l, isIndexNameInUse) -> {
                if (isIndexNameInUse) {
                    l.onFailure(
                        new ElasticsearchStatusException(
                            "Index name [" + indexName + "] is used by another connector.",
                            RestStatus.BAD_REQUEST
                        )
                    );
                    return;
                }
                try {
                    final IndexRequest indexRequest = new IndexRequest(CONNECTOR_INDEX_NAME).opType(DocWriteRequest.OpType.INDEX)
                        .setRefreshPolicy(WriteRequest.RefreshPolicy.IMMEDIATE)
                        .source(connector.toXContent(jsonBuilder(), ToXContent.EMPTY_PARAMS));

                    clientWithOrigin.index(
                        indexRequest,
                        listener.delegateFailureAndWrap(
                            (ll, indexResponse) -> ll.onResponse(new PostConnectorAction.Response(indexResponse.getId()))
                        )
                    );
                } catch (Exception e) {
                    listener.onFailure(e);
                }
            }));
        } catch (Exception e) {
            listener.onFailure(e);
        }
    }

    /**
     * Creates a Connector with default values and specified parameters.
     *
     * @param description The description of the connector.
     * @param indexName   The name of the index associated with the connector.
     * @param isNative    Flag indicating if the connector is native; defaults to false if null.
     * @param language    The language supported by the connector.
     * @param name        The name of the connector; defaults to an empty string if null.
     * @param serviceType The type of service the connector integrates with.
     * @return A new instance of Connector with the specified values and default settings.
     */
    private Connector createConnectorWithDefaultValues(
        String description,
        String indexName,
        Boolean isNative,
        String language,
        String name,
        String serviceType
    ) {
        boolean isNativeConnector = Objects.requireNonNullElse(isNative, false);
        ConnectorStatus status = isNativeConnector ? ConnectorStatus.NEEDS_CONFIGURATION : ConnectorStatus.CREATED;

        return new Connector.Builder().setConfiguration(Collections.emptyMap())
            .setCustomScheduling(Collections.emptyMap())
            .setDescription(description)
            .setFiltering(List.of(ConnectorFiltering.getDefaultConnectorFilteringConfig()))
            .setIndexName(indexName)
            .setIsNative(isNativeConnector)
            .setLanguage(language)
            .setSyncInfo(new ConnectorSyncInfo.Builder().build())
            .setName(Objects.requireNonNullElse(name, ""))
            .setScheduling(ConnectorScheduling.getDefaultConnectorScheduling())
            .setServiceType(serviceType)
            .setStatus(status)
            .build();
    }

    /**
     * Gets the {@link Connector} from the underlying index.
     *
     * @param connectorId The id of the connector object.
     * @param listener    The action listener to invoke on response/failure.
     */
    public void getConnector(String connectorId, ActionListener<ConnectorSearchResult> listener) {
        try {
            final GetRequest getRequest = new GetRequest(CONNECTOR_INDEX_NAME).id(connectorId).realtime(true);

            clientWithOrigin.get(getRequest, new DelegatingIndexNotFoundActionListener<>(connectorId, listener, (l, getResponse) -> {
                if (getResponse.isExists() == false) {
                    l.onFailure(new ResourceNotFoundException(connectorId));
                    return;
                }
                try {
                    final ConnectorSearchResult connector = new ConnectorSearchResult.Builder().setId(connectorId)
                        .setResultBytes(getResponse.getSourceAsBytesRef())
                        .setResultMap(getResponse.getSourceAsMap())
                        .build();

                    l.onResponse(connector);
                } catch (Exception e) {
                    listener.onFailure(e);
                }
            }));
        } catch (Exception e) {
            listener.onFailure(e);
        }
    }

    /**
     * Deletes the {@link Connector} in the underlying index.
     *
     * @param connectorId The id of the connector object.
     * @param listener    The action listener to invoke on response/failure.
     */
    public void deleteConnector(String connectorId, ActionListener<DeleteResponse> listener) {

        final DeleteRequest deleteRequest = new DeleteRequest(CONNECTOR_INDEX_NAME).id(connectorId)
            .setRefreshPolicy(WriteRequest.RefreshPolicy.IMMEDIATE);

        try {
            clientWithOrigin.delete(
                deleteRequest,
                new DelegatingIndexNotFoundActionListener<>(connectorId, listener, (l, deleteResponse) -> {
                    if (deleteResponse.getResult() == DocWriteResponse.Result.NOT_FOUND) {
                        l.onFailure(new ResourceNotFoundException(connectorId));
                        return;
                    }
                    l.onResponse(deleteResponse);
                })
            );
        } catch (Exception e) {
            listener.onFailure(e);
        }

    }

    /**
     * List the {@link Connector} in ascending order of their index names.
     *
     * @param from From index to start the search from.
     * @param size The maximum number of {@link Connector}s to return.
     * @param indexNames A list of index names to filter the connectors.
     * @param connectorNames A list of connector names to further filter the search results.
     * @param listener The action listener to invoke on response/failure.
     */
    public void listConnectors(
        int from,
        int size,
        List<String> indexNames,
        List<String> connectorNames,
        ActionListener<ConnectorIndexService.ConnectorResult> listener
    ) {
        try {
            final SearchSourceBuilder source = new SearchSourceBuilder().from(from)
                .size(size)
                .query(buildListQuery(indexNames, connectorNames))
                .fetchSource(true)
                .sort(Connector.INDEX_NAME_FIELD.getPreferredName(), SortOrder.ASC);
            final SearchRequest req = new SearchRequest(CONNECTOR_INDEX_NAME).source(source);
            clientWithOrigin.search(req, new ActionListener<>() {
                @Override
                public void onResponse(SearchResponse searchResponse) {
                    try {
                        listener.onResponse(mapSearchResponseToConnectorList(searchResponse));
                    } catch (Exception e) {
                        listener.onFailure(e);
                    }
                }

                @Override
                public void onFailure(Exception e) {
                    if (e instanceof IndexNotFoundException) {
                        listener.onResponse(new ConnectorIndexService.ConnectorResult(Collections.emptyList(), 0L));
                        return;
                    }
                    listener.onFailure(e);
                }
            });
        } catch (Exception e) {
            listener.onFailure(e);
        }
    }

    /**
     * Constructs a query for filtering instances of {@link Connector} based on index and/or connector names.
     * Returns a {@link MatchAllQueryBuilder} if both parameters are empty or null,
     * otherwise constructs a boolean query to filter by the provided lists.
     *
     * @param indexNames List of index names to filter by, or null/empty for no index name filtering.
     * @param connectorNames List of connector names to filter by, or null/empty for no name filtering.
     * @return A {@link QueryBuilder} tailored to the specified filters.
     */
    private QueryBuilder buildListQuery(List<String> indexNames, List<String> connectorNames) {
        boolean filterByIndexNames = indexNames != null && indexNames.isEmpty() == false;
        boolean filterByConnectorNames = indexNames != null && connectorNames.isEmpty() == false;
        boolean usesFilter = filterByIndexNames || filterByConnectorNames;

        BoolQueryBuilder boolFilterQueryBuilder = new BoolQueryBuilder();

        if (usesFilter) {
            if (filterByIndexNames) {
                boolFilterQueryBuilder.must().add(new TermsQueryBuilder(Connector.INDEX_NAME_FIELD.getPreferredName(), indexNames));
            }
            if (filterByConnectorNames) {
                boolFilterQueryBuilder.must().add(new TermsQueryBuilder(Connector.NAME_FIELD.getPreferredName(), connectorNames));
            }
        }
        return usesFilter ? boolFilterQueryBuilder : new MatchAllQueryBuilder();
    }

    /**
     * Updates the {@link ConnectorConfiguration} property of a {@link Connector}.
     * The update process is non-additive; it completely replaces all existing configuration fields with the new configuration mapping,
     * thereby deleting any old configurations.
     *
     * @param request   Request for updating connector configuration property.
     * @param listener  Listener to respond to a successful response or an error.
     */
    public void updateConnectorConfiguration(UpdateConnectorConfigurationAction.Request request, ActionListener<UpdateResponse> listener) {
        try {
            String connectorId = request.getConnectorId();

            String updateConfigurationScript = String.format(
                Locale.ROOT,
                """
                    ctx._source.%s = params.%s;
                    ctx._source.%s = params.%s;
                    """,
                Connector.CONFIGURATION_FIELD.getPreferredName(),
                Connector.CONFIGURATION_FIELD.getPreferredName(),
                Connector.STATUS_FIELD.getPreferredName(),
                Connector.STATUS_FIELD.getPreferredName()
            );
            Script script = new Script(
                ScriptType.INLINE,
                "painless",
                updateConfigurationScript,
                Map.of(
                    Connector.CONFIGURATION_FIELD.getPreferredName(),
                    request.getConfiguration(),
                    Connector.STATUS_FIELD.getPreferredName(),
                    ConnectorStatus.CONFIGURED.toString()
                )
            );
            final UpdateRequest updateRequest = new UpdateRequest(CONNECTOR_INDEX_NAME, connectorId).script(script)
                .setRefreshPolicy(WriteRequest.RefreshPolicy.IMMEDIATE);

            clientWithOrigin.update(
                updateRequest,
                new DelegatingIndexNotFoundActionListener<>(connectorId, listener, (l, updateResponse) -> {
                    if (updateResponse.getResult() == UpdateResponse.Result.NOT_FOUND) {
                        l.onFailure(new ResourceNotFoundException(connectorId));
                        return;
                    }
                    l.onResponse(updateResponse);
                })
            );
        } catch (Exception e) {
            listener.onFailure(e);
        }
    }

    /**
     * Updates the error property of a {@link Connector}.
     *
     * @param request  The request for updating the connector's error.
     * @param listener The listener for handling responses, including successful updates or errors.
     */
    public void updateConnectorError(UpdateConnectorErrorAction.Request request, ActionListener<UpdateResponse> listener) {
        try {
            String connectorId = request.getConnectorId();
            final UpdateRequest updateRequest = new UpdateRequest(CONNECTOR_INDEX_NAME, connectorId).doc(
                new IndexRequest(CONNECTOR_INDEX_NAME).opType(DocWriteRequest.OpType.INDEX)
                    .id(connectorId)
                    .setRefreshPolicy(WriteRequest.RefreshPolicy.IMMEDIATE)
                    .source(Map.of(Connector.ERROR_FIELD.getPreferredName(), request.getError()))
            );
            clientWithOrigin.update(
                updateRequest,
                new DelegatingIndexNotFoundActionListener<>(connectorId, listener, (l, updateResponse) -> {
                    if (updateResponse.getResult() == UpdateResponse.Result.NOT_FOUND) {
                        l.onFailure(new ResourceNotFoundException(connectorId));
                        return;
                    }
                    l.onResponse(updateResponse);
                })
            );
        } catch (Exception e) {
            listener.onFailure(e);
        }
    }

    /**
     * Updates the name and/or description property of a {@link Connector}.
     *
     * @param request  The request for updating the connector's name and/or description.
     * @param listener The listener for handling responses, including successful updates or errors.
     */
    public void updateConnectorNameOrDescription(UpdateConnectorNameAction.Request request, ActionListener<UpdateResponse> listener) {
        try {
            String connectorId = request.getConnectorId();

            final UpdateRequest updateRequest = new UpdateRequest(CONNECTOR_INDEX_NAME, connectorId).doc(
                new IndexRequest(CONNECTOR_INDEX_NAME).opType(DocWriteRequest.OpType.INDEX)
                    .id(connectorId)
                    .setRefreshPolicy(WriteRequest.RefreshPolicy.IMMEDIATE)
                    .source(request.toXContent(jsonBuilder(), ToXContent.EMPTY_PARAMS))
            );
            clientWithOrigin.update(
                updateRequest,
                new DelegatingIndexNotFoundActionListener<>(connectorId, listener, (l, updateResponse) -> {
                    if (updateResponse.getResult() == UpdateResponse.Result.NOT_FOUND) {
                        l.onFailure(new ResourceNotFoundException(connectorId));
                        return;
                    }
                    l.onResponse(updateResponse);
                })
            );
        } catch (Exception e) {
            listener.onFailure(e);
        }
    }

    /**
     * Updates the {@link ConnectorFiltering} property of a {@link Connector}.
     *
     * @param request   Request for updating connector filtering property.
     * @param listener  Listener to respond to a successful response or an error.
     */
    public void updateConnectorFiltering(UpdateConnectorFilteringAction.Request request, ActionListener<UpdateResponse> listener) {
        try {
            String connectorId = request.getConnectorId();
            final UpdateRequest updateRequest = new UpdateRequest(CONNECTOR_INDEX_NAME, connectorId).doc(
                new IndexRequest(CONNECTOR_INDEX_NAME).opType(DocWriteRequest.OpType.INDEX)
                    .id(connectorId)
                    .setRefreshPolicy(WriteRequest.RefreshPolicy.IMMEDIATE)
                    .source(Map.of(Connector.FILTERING_FIELD.getPreferredName(), request.getFiltering()))
            );
            clientWithOrigin.update(
                updateRequest,
                new DelegatingIndexNotFoundActionListener<>(connectorId, listener, (l, updateResponse) -> {
                    if (updateResponse.getResult() == UpdateResponse.Result.NOT_FOUND) {
                        l.onFailure(new ResourceNotFoundException(connectorId));
                        return;
                    }
                    l.onResponse(updateResponse);
                })
            );
        } catch (Exception e) {
            listener.onFailure(e);
        }
    }

    /**
     * Updates the lastSeen property of a {@link Connector}.
     *
     * @param connectorId The id of the connector object.
     * @param listener    The listener for handling responses, including successful updates or errors.
     */
    public void checkInConnector(String connectorId, ActionListener<UpdateResponse> listener) {
        try {
            final UpdateRequest updateRequest = new UpdateRequest(CONNECTOR_INDEX_NAME, connectorId).doc(
                new IndexRequest(CONNECTOR_INDEX_NAME).opType(DocWriteRequest.OpType.INDEX)
                    .id(connectorId)
                    .setRefreshPolicy(WriteRequest.RefreshPolicy.IMMEDIATE)
                    .source(Map.of(Connector.LAST_SEEN_FIELD.getPreferredName(), Instant.now()))
            );
            clientWithOrigin.update(
                updateRequest,
                new DelegatingIndexNotFoundActionListener<>(connectorId, listener, (l, updateResponse) -> {
                    if (updateResponse.getResult() == UpdateResponse.Result.NOT_FOUND) {
                        l.onFailure(new ResourceNotFoundException(connectorId));
                        return;
                    }
                    l.onResponse(updateResponse);
                })
            );
        } catch (Exception e) {
            listener.onFailure(e);
        }
    }

    /**
     * Updates the {@link ConnectorSyncInfo} properties in a {@link Connector}.
     *
     * @param request   Request for updating connector last sync stats properties.
     * @param listener  Listener to respond to a successful response or an error.
     */
    public void updateConnectorLastSyncStats(UpdateConnectorLastSyncStatsAction.Request request, ActionListener<UpdateResponse> listener) {
        try {
            String connectorId = request.getConnectorId();
            final UpdateRequest updateRequest = new UpdateRequest(CONNECTOR_INDEX_NAME, connectorId).doc(
                new IndexRequest(CONNECTOR_INDEX_NAME).opType(DocWriteRequest.OpType.INDEX)
                    .id(connectorId)
                    .setRefreshPolicy(WriteRequest.RefreshPolicy.IMMEDIATE)
                    .source(request.toXContent(jsonBuilder(), ToXContent.EMPTY_PARAMS))
            );
            clientWithOrigin.update(
                updateRequest,
                new DelegatingIndexNotFoundActionListener<>(connectorId, listener, (l, updateResponse) -> {
                    if (updateResponse.getResult() == UpdateResponse.Result.NOT_FOUND) {
                        l.onFailure(new ResourceNotFoundException(connectorId));
                        return;
                    }
                    l.onResponse(updateResponse);
                })
            );
        } catch (Exception e) {
            listener.onFailure(e);
        }
    }

    /**
     * Updates the is_native property of a {@link Connector}. It always sets the {@link ConnectorStatus} to
     * CONFIGURED.
     *
     * @param request  The request for updating the connector's is_native property.
     * @param listener The listener for handling responses, including successful updates or errors.
     */
    public void updateConnectorNative(UpdateConnectorNativeAction.Request request, ActionListener<UpdateResponse> listener) {
        try {
            String connectorId = request.getConnectorId();

            final UpdateRequest updateRequest = new UpdateRequest(CONNECTOR_INDEX_NAME, connectorId).doc(
                new IndexRequest(CONNECTOR_INDEX_NAME).opType(DocWriteRequest.OpType.INDEX)
                    .id(connectorId)
                    .setRefreshPolicy(WriteRequest.RefreshPolicy.IMMEDIATE)
                    .source(
                        Map.of(
                            Connector.IS_NATIVE_FIELD.getPreferredName(),
                            request.isNative(),
                            Connector.STATUS_FIELD.getPreferredName(),
                            ConnectorStatus.CONFIGURED
                        )
                    )

            );
            clientWithOrigin.update(
                updateRequest,
                new DelegatingIndexNotFoundActionListener<>(connectorId, listener, (l, updateResponse) -> {
                    if (updateResponse.getResult() == UpdateResponse.Result.NOT_FOUND) {
                        l.onFailure(new ResourceNotFoundException(connectorId));
                        return;
                    }
                    l.onResponse(updateResponse);
                })
            );

        } catch (Exception e) {
            listener.onFailure(e);
        }
    }

    /**
     * Updates the {@link ConnectorIngestPipeline} property of a {@link Connector}.
     *
     * @param request   Request for updating connector ingest pipeline property.
     * @param listener  Listener to respond to a successful response or an error.
     */
    public void updateConnectorPipeline(UpdateConnectorPipelineAction.Request request, ActionListener<UpdateResponse> listener) {
        try {
            String connectorId = request.getConnectorId();
            final UpdateRequest updateRequest = new UpdateRequest(CONNECTOR_INDEX_NAME, connectorId).doc(
                new IndexRequest(CONNECTOR_INDEX_NAME).opType(DocWriteRequest.OpType.INDEX)
                    .id(connectorId)
                    .setRefreshPolicy(WriteRequest.RefreshPolicy.IMMEDIATE)
                    .source(Map.of(Connector.PIPELINE_FIELD.getPreferredName(), request.getPipeline()))
                    .source(request.toXContent(jsonBuilder(), ToXContent.EMPTY_PARAMS))
            );
            clientWithOrigin.update(
                updateRequest,
                new DelegatingIndexNotFoundActionListener<>(connectorId, listener, (l, updateResponse) -> {
                    if (updateResponse.getResult() == UpdateResponse.Result.NOT_FOUND) {
                        l.onFailure(new ResourceNotFoundException(connectorId));
                        return;
                    }
                    l.onResponse(updateResponse);
                })
            );
        } catch (Exception e) {
            listener.onFailure(e);
        }
    }

    /**
     * Updates the index name property of a {@link Connector}.
     *
     * @param request  The request for updating the connector's index name.
     * @param listener The listener for handling responses, including successful updates or errors.
     */
    public void updateConnectorIndexName(UpdateConnectorIndexNameAction.Request request, ActionListener<UpdateResponse> listener) {
        try {
            String connectorId = request.getConnectorId();
            String indexName = request.getIndexName();

            isDataIndexNameAlreadyInUse(indexName, connectorId, listener.delegateFailure((l, isIndexNameInUse) -> {

                if (isIndexNameInUse) {
                    l.onFailure(
                        new ElasticsearchStatusException(
                            "Index name [" + indexName + "] is used by another connector.",
                            RestStatus.BAD_REQUEST
                        )
                    );
                    return;
                }

                final UpdateRequest updateRequest = new UpdateRequest(CONNECTOR_INDEX_NAME, connectorId).doc(
                    new IndexRequest(CONNECTOR_INDEX_NAME).opType(DocWriteRequest.OpType.INDEX)
                        .id(connectorId)
                        .setRefreshPolicy(WriteRequest.RefreshPolicy.IMMEDIATE)
                        .source(Map.of(Connector.INDEX_NAME_FIELD.getPreferredName(), request.getIndexName()))

                );
                clientWithOrigin.update(
                    updateRequest,
                    new DelegatingIndexNotFoundActionListener<>(connectorId, listener, (ll, updateResponse) -> {
                        if (updateResponse.getResult() == UpdateResponse.Result.NOT_FOUND) {
                            ll.onFailure(new ResourceNotFoundException(connectorId));
                            return;
                        }
                        ll.onResponse(updateResponse);
                    })
                );
            }));

        } catch (Exception e) {
            listener.onFailure(e);
        }
    }

    /**
     * Updates the {@link ConnectorScheduling} property of a {@link Connector}.
     *
     * @param request  The request for updating the connector's scheduling.
     * @param listener The listener for handling responses, including successful updates or errors.
     */
    public void updateConnectorScheduling(UpdateConnectorSchedulingAction.Request request, ActionListener<UpdateResponse> listener) {
        try {
            String connectorId = request.getConnectorId();
            final UpdateRequest updateRequest = new UpdateRequest(CONNECTOR_INDEX_NAME, connectorId).doc(
                new IndexRequest(CONNECTOR_INDEX_NAME).opType(DocWriteRequest.OpType.INDEX)
                    .id(connectorId)
                    .setRefreshPolicy(WriteRequest.RefreshPolicy.IMMEDIATE)
                    .source(Map.of(Connector.SCHEDULING_FIELD.getPreferredName(), request.getScheduling()))
            );
            clientWithOrigin.update(
                updateRequest,
                new DelegatingIndexNotFoundActionListener<>(connectorId, listener, (l, updateResponse) -> {
                    if (updateResponse.getResult() == UpdateResponse.Result.NOT_FOUND) {
                        l.onFailure(new ResourceNotFoundException(connectorId));
                        return;
                    }
                    l.onResponse(updateResponse);
                })
            );
        } catch (Exception e) {
            listener.onFailure(e);
        }
    }

    /**
     * Updates the service type property of a {@link Connector} and its {@link ConnectorStatus}.
     *
     * @param request  The request for updating the connector's service type.
     * @param listener The listener for handling responses, including successful updates or errors.
     */
    public void updateConnectorServiceType(UpdateConnectorServiceTypeAction.Request request, ActionListener<UpdateResponse> listener) {
        try {
            String connectorId = request.getConnectorId();
            getConnector(connectorId, listener.delegateFailure((l, connector) -> {

<<<<<<< HEAD
                ConnectorStatus prevStatus = ConnectorStatus.connectorStatus(
                    (String) connector.getResultMap().get(Connector.STATUS_FIELD.getPreferredName())
                );
=======
                ConnectorStatus prevStatus = getConnectorStatusFromSearchResult(connector);
>>>>>>> ff0f83f5
                ConnectorStatus newStatus = prevStatus == ConnectorStatus.CREATED
                    ? ConnectorStatus.CREATED
                    : ConnectorStatus.NEEDS_CONFIGURATION;

                final UpdateRequest updateRequest = new UpdateRequest(CONNECTOR_INDEX_NAME, connectorId).doc(
                    new IndexRequest(CONNECTOR_INDEX_NAME).opType(DocWriteRequest.OpType.INDEX)
                        .id(connectorId)
                        .setRefreshPolicy(WriteRequest.RefreshPolicy.IMMEDIATE)
                        .source(
                            Map.of(
                                Connector.SERVICE_TYPE_FIELD.getPreferredName(),
                                request.getServiceType(),
                                Connector.STATUS_FIELD.getPreferredName(),
                                newStatus
                            )
                        )

                );
                clientWithOrigin.update(
                    updateRequest,
                    new DelegatingIndexNotFoundActionListener<>(connectorId, listener, (updateListener, updateResponse) -> {
                        if (updateResponse.getResult() == UpdateResponse.Result.NOT_FOUND) {
                            updateListener.onFailure(new ResourceNotFoundException(connectorId));
                            return;
                        }
                        updateListener.onResponse(updateResponse);
                    })
                );
            }));
        } catch (Exception e) {
            listener.onFailure(e);
        }
    }

    /**
     * Updates the {@link ConnectorStatus} property of a {@link Connector}.
     *
     * @param request  The request for updating the connector's status.
     * @param listener The listener for handling responses, including successful updates or errors.
     */
    public void updateConnectorStatus(UpdateConnectorStatusAction.Request request, ActionListener<UpdateResponse> listener) {
        try {
            String connectorId = request.getConnectorId();
            ConnectorStatus newStatus = request.getStatus();
            getConnector(connectorId, listener.delegateFailure((l, connector) -> {

                ConnectorStatus prevStatus = getConnectorStatusFromSearchResult(connector);

                try {
                    ConnectorStateMachine.assertValidStateTransition(prevStatus, newStatus);
                } catch (ConnectorInvalidStatusTransitionException e) {
                    l.onFailure(new ElasticsearchStatusException(e.getMessage(), RestStatus.BAD_REQUEST, e));
                    return;
                }

                final UpdateRequest updateRequest = new UpdateRequest(CONNECTOR_INDEX_NAME, connectorId).doc(
                    new IndexRequest(CONNECTOR_INDEX_NAME).opType(DocWriteRequest.OpType.INDEX)
                        .id(connectorId)
                        .setRefreshPolicy(WriteRequest.RefreshPolicy.IMMEDIATE)
                        .source(Map.of(Connector.STATUS_FIELD.getPreferredName(), request.getStatus()))
                );
                clientWithOrigin.update(
                    updateRequest,
                    new DelegatingIndexNotFoundActionListener<>(connectorId, listener, (updateListener, updateResponse) -> {
                        if (updateResponse.getResult() == UpdateResponse.Result.NOT_FOUND) {
                            updateListener.onFailure(new ResourceNotFoundException(connectorId));
                            return;
                        }
                        updateListener.onResponse(updateResponse);
                    })
                );
            }));
        } catch (Exception e) {
            listener.onFailure(e);
        }
    }

    public void updateConnectorApiKeyIdOrApiKeySecretId(
        UpdateConnectorApiKeyIdAction.Request request,
        ActionListener<UpdateResponse> listener
    ) {
        try {
            String connectorId = request.getConnectorId();
            final UpdateRequest updateRequest = new UpdateRequest(CONNECTOR_INDEX_NAME, connectorId).doc(
                new IndexRequest(CONNECTOR_INDEX_NAME).opType(DocWriteRequest.OpType.INDEX)
                    .id(connectorId)
                    .setRefreshPolicy(WriteRequest.RefreshPolicy.IMMEDIATE)
                    .source(request.toXContent(jsonBuilder(), ToXContent.EMPTY_PARAMS))
            );
            clientWithOrigin.update(
                updateRequest,
                new DelegatingIndexNotFoundActionListener<>(connectorId, listener, (l, updateResponse) -> {
                    if (updateResponse.getResult() == UpdateResponse.Result.NOT_FOUND) {
                        l.onFailure(new ResourceNotFoundException(connectorId));
                        return;
                    }
                    l.onResponse(updateResponse);
                })
            );
        } catch (Exception e) {
            listener.onFailure(e);
        }
    }

    private ConnectorStatus getConnectorStatusFromSearchResult(ConnectorSearchResult searchResult) {
        return ConnectorStatus.connectorStatus((String) searchResult.getResultMap().get(Connector.STATUS_FIELD.getPreferredName()));
    }

    private static ConnectorIndexService.ConnectorResult mapSearchResponseToConnectorList(SearchResponse response) {
        final List<ConnectorSearchResult> connectorResults = Arrays.stream(response.getHits().getHits())
            .map(ConnectorIndexService::hitToConnector)
            .toList();
        return new ConnectorIndexService.ConnectorResult(connectorResults, (int) response.getHits().getTotalHits().value);
    }

    private static ConnectorSearchResult hitToConnector(SearchHit searchHit) {

        // todo: don't return sensitive data from configuration in list endpoint

        return new ConnectorSearchResult.Builder().setId(searchHit.getId())
            .setResultBytes(searchHit.getSourceRef())
            .setResultMap(searchHit.getSourceAsMap())
            .build();
<<<<<<< HEAD
=======
    }

    /**
     * This method determines if any documents in the connector index have the same index name as the one specified,
     * excluding the document with the given _id if it is provided.
     *
     * @param indexName    The name of the index to check for existence in the connector index.
     * @param connectorId  The ID of the {@link Connector} to exclude from the search. Can be null if no document should be excluded.
     * @param listener     The listener for handling boolean responses and errors.
     */
    private void isDataIndexNameAlreadyInUse(String indexName, String connectorId, ActionListener<Boolean> listener) {
        try {
            BoolQueryBuilder boolFilterQueryBuilder = new BoolQueryBuilder();

            boolFilterQueryBuilder.must().add(new TermQueryBuilder(Connector.INDEX_NAME_FIELD.getPreferredName(), indexName));

            // If we know the connector _id, exclude this from search query
            if (connectorId != null) {
                boolFilterQueryBuilder.mustNot(new IdsQueryBuilder().addIds(connectorId));
            }

            final SearchSourceBuilder searchSource = new SearchSourceBuilder().query(boolFilterQueryBuilder);

            final SearchRequest searchRequest = new SearchRequest(CONNECTOR_INDEX_NAME).source(searchSource);
            clientWithOrigin.search(searchRequest, new ActionListener<>() {
                @Override
                public void onResponse(SearchResponse searchResponse) {
                    boolean indexNameIsInUse = searchResponse.getHits().getTotalHits().value > 0L;
                    listener.onResponse(indexNameIsInUse);
                }

                @Override
                public void onFailure(Exception e) {
                    if (e instanceof IndexNotFoundException) {
                        listener.onResponse(false);
                        return;
                    }
                    listener.onFailure(e);
                }
            });
        } catch (Exception e) {
            listener.onFailure(e);
        }
>>>>>>> ff0f83f5
    }

    public record ConnectorResult(List<ConnectorSearchResult> connectors, long totalResults) {}

    /**
     * Listeners that checks failures for IndexNotFoundException, and transforms them in ResourceNotFoundException,
     * invoking onFailure on the delegate listener
     */
    static class DelegatingIndexNotFoundActionListener<T, R> extends DelegatingActionListener<T, R> {

        private final BiConsumer<ActionListener<R>, T> bc;
        private final String connectorId;

        DelegatingIndexNotFoundActionListener(String connectorId, ActionListener<R> delegate, BiConsumer<ActionListener<R>, T> bc) {
            super(delegate);
            this.bc = bc;
            this.connectorId = connectorId;
        }

        @Override
        public void onResponse(T t) {
            bc.accept(delegate, t);
        }

        @Override
        public void onFailure(Exception e) {
            Throwable cause = ExceptionsHelper.unwrapCause(e);
            if (cause instanceof IndexNotFoundException) {
                delegate.onFailure(new ResourceNotFoundException("connector [" + connectorId + "] not found"));
                return;
            }
            delegate.onFailure(e);
        }
    }
}<|MERGE_RESOLUTION|>--- conflicted
+++ resolved
@@ -29,13 +29,10 @@
 import org.elasticsearch.index.query.BoolQueryBuilder;
 import org.elasticsearch.index.query.IdsQueryBuilder;
 import org.elasticsearch.index.query.MatchAllQueryBuilder;
-<<<<<<< HEAD
-=======
 import org.elasticsearch.index.query.QueryBuilder;
 import org.elasticsearch.index.query.TermQueryBuilder;
 import org.elasticsearch.index.query.TermsQueryBuilder;
 import org.elasticsearch.rest.RestStatus;
->>>>>>> ff0f83f5
 import org.elasticsearch.script.Script;
 import org.elasticsearch.script.ScriptType;
 import org.elasticsearch.search.SearchHit;
@@ -716,13 +713,7 @@
             String connectorId = request.getConnectorId();
             getConnector(connectorId, listener.delegateFailure((l, connector) -> {
 
-<<<<<<< HEAD
-                ConnectorStatus prevStatus = ConnectorStatus.connectorStatus(
-                    (String) connector.getResultMap().get(Connector.STATUS_FIELD.getPreferredName())
-                );
-=======
                 ConnectorStatus prevStatus = getConnectorStatusFromSearchResult(connector);
->>>>>>> ff0f83f5
                 ConnectorStatus newStatus = prevStatus == ConnectorStatus.CREATED
                     ? ConnectorStatus.CREATED
                     : ConnectorStatus.NEEDS_CONFIGURATION;
@@ -846,8 +837,6 @@
             .setResultBytes(searchHit.getSourceRef())
             .setResultMap(searchHit.getSourceAsMap())
             .build();
-<<<<<<< HEAD
-=======
     }
 
     /**
@@ -891,7 +880,6 @@
         } catch (Exception e) {
             listener.onFailure(e);
         }
->>>>>>> ff0f83f5
     }
 
     public record ConnectorResult(List<ConnectorSearchResult> connectors, long totalResults) {}
