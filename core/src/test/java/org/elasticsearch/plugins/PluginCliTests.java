--- conflicted
+++ resolved
@@ -29,12 +29,8 @@
 
 public class PluginCliTests extends CliToolTestCase {
     public void testHelpWorks() throws Exception {
-<<<<<<< HEAD
-        /*
-        CliToolTestCase.CaptureOutputTerminal terminal = new CliToolTestCase.CaptureOutputTerminal();
-=======
         MockTerminal terminal = new MockTerminal();
->>>>>>> 0b0a2513
+        /* nocommit
         assertThat(new PluginCli(terminal).execute(args("--help")), is(OK_AND_EXIT));
         assertTerminalOutputContainsHelpFile(terminal, "/org/elasticsearch/plugins/plugin.help");
 
