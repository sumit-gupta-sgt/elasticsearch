--- conflicted
+++ resolved
@@ -105,13 +105,10 @@
             for (IndexShard indexShard : indexService) {
                 if (indexShard.routingEntry() != null && indexShard.routingEntry().active()) {
                     // only report on fully started shards
-<<<<<<< HEAD
                     shardsStats.add(new ShardStats(indexShard.routingEntry(), indexShard.shardPath(),
-                            new CommonStats(indicesService.getIndicesQueryCache(), indexShard, SHARD_STATS_FLAGS), indexShard.commitStats(),
-                            indexShard.seqNoStats()));
-=======
-                    shardsStats.add(new ShardStats(indexShard.routingEntry(), indexShard.shardPath(), new CommonStats(indicesService.getIndicesQueryCache(), indexService.cache().getPercolatorQueryCache(), indexShard, SHARD_STATS_FLAGS), indexShard.commitStats()));
->>>>>>> b07a8185
+                            new CommonStats(indicesService.getIndicesQueryCache(), indexService.cache().getPercolatorQueryCache(),
+                                    indexShard, SHARD_STATS_FLAGS),
+                            indexShard.commitStats(), indexShard.seqNoStats()));
                 }
             }
         }
